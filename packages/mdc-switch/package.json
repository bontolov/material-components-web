--- conflicted
+++ resolved
@@ -8,23 +8,14 @@
     "material design",
     "switch"
   ],
-  "main": "index.js",
   "repository": {
     "type": "git",
     "url": "https://github.com/material-components/material-components-web.git"
   },
   "dependencies": {
     "@material/animation": "^0.34.0",
-<<<<<<< HEAD
-    "@material/base": "^0.35.0",
-    "@material/elevation": "^0.36.1",
-    "@material/ripple": "^0.37.1",
-    "@material/rtl": "^0.36.0",
-    "@material/selection-control": "^0.37.1",
-=======
     "@material/elevation": "^0.36.1",
     "@material/rtl": "^0.36.0",
->>>>>>> 92778e18
     "@material/theme": "^0.35.0"
   },
   "publishConfig": {
