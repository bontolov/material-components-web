--- conflicted
+++ resolved
@@ -109,15 +109,14 @@
   setCheckedCheckboxOrRadioAtIndex(index, isChecked) {}
 
   /**
-<<<<<<< HEAD
    * Notifies user action on list item.
    */
   notifyAction(index) {}
-=======
+
+  /**
    * @return {boolean} Returns true when the current focused element is inside list root.
    */
   isFocusInsideList() {}
->>>>>>> 29d9781c
 }
 
 export default MDCListAdapter;