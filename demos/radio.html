--- conflicted
+++ resolved
@@ -177,7 +177,6 @@
                 <div class="mdc-radio__outer-circle"></div>
                 <div class="mdc-radio__inner-circle"></div>
               </div>
-<<<<<<< HEAD
             </div>
             <label id="ex3-default-radio1-label" for="ex3-default-radio1">Default Radio 1</label>
           </div>
@@ -189,19 +188,6 @@
                 <div class="mdc-radio__inner-circle"></div>
               </div>
             </div>
-=======
-            </div>
-            <label id="ex3-default-radio1-label" for="ex3-default-radio1">Default Radio 1</label>
-          </div>
-          <div class="mdc-form-field">
-            <div class="mdc-radio">
-              <input class="mdc-radio__native-control" type="radio" id="ex3-default-radio2" name="ex3-default">
-              <div class="mdc-radio__background">
-                <div class="mdc-radio__outer-circle"></div>
-                <div class="mdc-radio__inner-circle"></div>
-              </div>
-            </div>
->>>>>>> 3d508338
             <label id="ex3-default-radio2-label" for="ex3-default-radio2">Default Radio 2</label>
           </div>
         </div>
