--- conflicted
+++ resolved
@@ -34,14 +34,9 @@
 
 test('default adapter returns a complete adapter implementation', () => {
   verifyDefaultAdapter(MDCSliderFoundation, [
-<<<<<<< HEAD
-    'hasClass', 'addClass', 'removeClass', 'getAttribute', 'setAttribute',
+    'hasClass', 'addClass', 'removeClass', 'setThumbAttribute',
     'computeBoundingRect', 'eventTargetHasClass', 'registerEventHandler', 'deregisterEventHandler',
     'registerThumbEventHandler', 'deregisterThumbEventHandler',
-=======
-    'hasClass', 'addClass', 'removeClass', 'setThumbAttribute',
-    'computeBoundingRect', 'registerEventHandler', 'deregisterEventHandler',
->>>>>>> 7585f2f6
     'registerBodyEventHandler', 'deregisterBodyEventHandler', 'registerWindowResizeHandler',
     'deregisterWindowResizeHandler', 'notifyInput', 'notifyChange', 'setThumbStyleProperty',
     'setTrackFillStyleProperty', 'focusThumb', 'activateRipple',
